/**
 * Ultra-fast JWT Authentication Service for AAAI Solutions
 * Optimized with parallel processing, intelligent caching, and non-blocking operations
 */
const AuthService = {
    // Core authentication state
    authenticated: false,
    userEmail: null,
    userId: null,
    sessionId: null,
    
    // Token management with enhanced caching
    accessToken: null,
    tokenExpiry: null,
    refreshInProgress: false,
    
    // Ultra-fast performance optimizations
    authCache: new Map(),
    lastValidation: null,
    validationCache: 15000, // Reduced to 15 seconds for faster response
    tokenCache: new Map(),
    
    // Single refresh timer with optimization
    refreshTimer: null,
    refreshPromise: null,
    
    // Configuration - optimized for speed
    options: {
        refreshBufferTime: 2 * 60 * 1000,
        maxRetryAttempts: 2,
        debug: false,
        cacheTimeout: 15000, // Reduced for faster updates
        parallelValidation: true,
        fastTokenRefresh: true
    },

    /**
     * Ultra-fast initialization with parallel setup
     */
    init() {
        const startTime = performance.now();
        console.log('🔐 Ultra-fast JWT Authentication initializing...');
        
        if (!window.AAAI_CONFIG) {
            throw new Error('AAAI_CONFIG not available');
        }
        
        this.options.debug = window.AAAI_CONFIG?.ENABLE_DEBUG || false;
        this.AUTH_BASE_URL = '';
        
        // Parallel initialization tasks
        const initTasks = [
            this._loadCachedAuthStateParallel(),
            this._checkRefreshTokenParallel(),
            this._initializeTokenCacheParallel()
        ];
        
        // Execute all tasks in parallel
        Promise.allSettled(initTasks).then(results => {
            const authStateResult = results[0];
            const refreshTokenResult = results[1];
            
            if (authStateResult.status === 'fulfilled' && authStateResult.value) {
                this._restoreFromCache(authStateResult.value);
                this._log('Authentication restored from cache ultra-fast');
            } else if (refreshTokenResult.status === 'fulfilled' && refreshTokenResult.value) {
                this._log('Refresh token available, lazy validation enabled');
            } else {
                this._log('No authentication state found');
            }
            
            const initTime = performance.now() - startTime;
            this._log(`Ultra-fast initialization completed in ${initTime.toFixed(2)}ms`);
        });
        
        return true;
    },

    /**
     * Ultra-fast cached authentication check with parallel validation
     */
    isAuthenticated() {
        // Ultra-fast cache check
        if (this.lastValidation && (Date.now() - this.lastValidation) < this.validationCache) {
            return this.authenticated;
        }
        
        // Quick basic auth check
        const hasBasicAuth = this.authenticated && this.userEmail && this.userId && this.accessToken;
        
        if (hasBasicAuth && this._isAccessTokenValidFast()) {
            this.lastValidation = Date.now();
            return true;
        }
        
        // Parallel token restoration
        if (this.options.parallelValidation) {
            this._restoreTokenParallel().then(restored => {
                if (restored) {
                    this.lastValidation = Date.now();
                    this.authenticated = true;
                }
            }).catch(() => {
                this.authenticated = false;
            });
        }
        
        // Return current state immediately
        return this.authenticated;
    },

    /**
     * Ultra-fast token retrieval with intelligent caching
     */
    getToken() {
        // Return cached token if valid
        if (this.accessToken && this._isAccessTokenValidFast()) {
            return this.accessToken;
        }
        
        // Quick storage check with caching
        const cacheKey = 'current_token';
        const cached = this.tokenCache.get(cacheKey);
        
        if (cached && this._isTokenValidFast(cached)) {
            this._setAccessTokenFast(cached.token, cached.expiresIn);
            this._setUserInfoFast(cached.user);
            return this.accessToken;
        }
        
        // Storage fallback
        const stored = this._getStoredAccessTokenFast();
        if (stored && this._isTokenValidFast(stored)) {
            this._setAccessTokenFast(stored.token, stored.expiresIn);
            this._setUserInfoFast(stored.user);
            
            // Cache for next time
            this.tokenCache.set(cacheKey, stored);
            
            return this.accessToken;
        }
        
        return null;
    },

    /**
     * Ultra-fast OTP request with parallel processing
     */
    async requestOTP(email) {
        const startTime = performance.now();
        
        try {
            this._log(`Ultra-fast OTP request for: ${email}`);
            
            // Parallel request preparation and validation
            const [requestReady, validationDone] = await Promise.allSettled([
                this._prepareOTPRequest(email),
                this._validateEmail(email)
            ]);
            
            if (validationDone.status === 'rejected') {
                throw validationDone.reason;
            }
            
            const controller = new AbortController();
            const timeoutId = setTimeout(() => controller.abort(), 8000); // Reduced timeout
            
            const response = await fetch(`${this.AUTH_BASE_URL}/auth/request-otp`, {
                method: 'POST',
                headers: { 'Content-Type': 'application/json' },
                body: JSON.stringify({ email }),
                credentials: 'include',
                signal: controller.signal
            });
            
            clearTimeout(timeoutId);
            
            if (!response.ok) {
                const data = await response.json();
                throw new Error(data.error || 'Failed to request OTP');
            }
            
            const result = await response.json();
            
            const otpTime = performance.now() - startTime;
            this._log(`OTP request completed ultra-fast in ${otpTime.toFixed(2)}ms`);
            
            return result;
            
        } catch (error) {
            throw new Error(`OTP request failed: ${error.message}`);
        }
    },

    /**
     * Ultra-fast OTP verification with parallel operations
     */
    async verifyOTP(email, otp) {
        const startTime = performance.now();
        
        try {
            this._log(`Ultra-fast OTP verification for: ${email}`);
            
            // Quick clear and parallel preparation
            const clearTask = this._clearAuthStateFast();
            const prepTask = this._prepareOTPVerification(email, otp);
            
            await Promise.allSettled([clearTask, prepTask]);
            
            const controller = new AbortController();
            const timeoutId = setTimeout(() => controller.abort(), 12000); // Slightly increased for verification
            
            const response = await fetch(`${this.AUTH_BASE_URL}/auth/verify-otp`, {
                method: 'POST',
                headers: { 'Content-Type': 'application/json' },
                body: JSON.stringify({ email, otp }),
                credentials: 'include',
                signal: controller.signal
            });
            
            clearTimeout(timeoutId);
            
            if (!response.ok) {
                const data = await response.json();
                throw new Error(data.error || 'Invalid OTP');
            }
            
            const data = await response.json();
            const { user, tokens } = data;
            
            // Parallel validation and setup
            const [validationResult, setupResult] = await Promise.allSettled([
                this._validateAuthResponseParallel(user, tokens),
                this._prepareAuthSetupParallel()
            ]);
            
            if (validationResult.status === 'rejected') {
                throw validationResult.reason;
            }
            
            // Ultra-fast authentication setup
            const setupTasks = [
                this._setAccessTokenFast(tokens.access_token, tokens.expires_in),
                this._setUserInfoFast(user),
                this._cacheAuthStateParallel({
                    user,
                    token: tokens.access_token,
                    expiresIn: tokens.expires_in,
                    timestamp: Date.now()
                }),
                this._storeAccessTokenParallel(tokens.access_token, tokens.expires_in, user)
            ];
            
            await Promise.allSettled(setupTasks);
            
            // Start refresh timer (non-blocking)
            requestAnimationFrame(() => this._scheduleRefreshOptimized());
            
            const verifyTime = performance.now() - startTime;
            this._log(`Ultra-fast authentication completed in ${verifyTime.toFixed(2)}ms`);
            
            return data;
            
        } catch (error) {
            await this._clearAuthStateFast();
            throw new Error(`OTP verification failed: ${error.message}`);
        }
    },

    /**
<<<<<<< HEAD
     * Optimized func execution with enhanced logging
=======
     * Ultra-fast function execution with parallel processing and enhanced error handling
>>>>>>> 212a618d
     */
    async executeFunction(functionName, inputData) {
        const startTime = performance.now();
        
        if (!this.isAuthenticated()) {
            throw new Error('Authentication required');
        }
        
        // Ultra-fast token acquisition with parallel refresh
        let accessToken = this.getToken();
        if (!accessToken) {
            const [refreshResult, tokenResult] = await Promise.allSettled([
                this._ultraFastRefresh(),
                this._getTokenFromStorage()
            ]);
            
            if (refreshResult.status === 'fulfilled' && refreshResult.value) {
                accessToken = this.getToken();
            } else if (tokenResult.status === 'fulfilled' && tokenResult.value) {
                accessToken = tokenResult.value;
            } else {
                throw new Error('No valid access token available');
            }
        }
        
        this._log('Executing function ultra-fast:', functionName);
        
        try {
            const controller = new AbortController();
            const timeoutId = setTimeout(() => controller.abort(), 25000); // Reduced timeout
            
            const response = await fetch(`${this.AUTH_BASE_URL}/api/function/${functionName}`, {
                method: 'POST',
                headers: {
                    'Content-Type': 'application/json',
                    'Authorization': `Bearer ${accessToken}`
                },
                body: JSON.stringify(inputData),
                credentials: 'include',
                signal: controller.signal
            });
            
            clearTimeout(timeoutId);
            
            if (!response.ok) {
                if (response.status === 401) {
                    // Ultra-fast retry with token refresh
                    const refreshed = await this._ultraFastRefresh();
                    if (refreshed) {
                        return this.executeFunction(functionName, inputData);
                    }
                    await this._clearAuthStateFast();
                    throw new Error('Session expired');
                }
                
                const errorData = await response.json().catch(() => ({}));
                throw new Error(errorData.error || errorData.detail || `Function execution failed with status ${response.status}`);
            }
            
            const result = await response.json();
            
            const execTime = performance.now() - startTime;
            this._log(`Function ${functionName} executed ultra-fast in ${execTime.toFixed(2)}ms`);
            
            return result;
            
        } catch (error) {
            this._error('Function execution error:', functionName, error);
            throw error;
        }
    },

    /**
     * Ultra-fast token refresh with parallel processing
     */
    async _ultraFastRefresh() {
        // Return existing refresh promise if in progress
        if (this.refreshInProgress && this.refreshPromise) {
            return this.refreshPromise;
        }
        
        this.refreshInProgress = true;
        
        // Create refresh promise for reuse
        this.refreshPromise = this._performUltraFastRefresh();
        
        try {
            const result = await this.refreshPromise;
            return result;
        } finally {
            this.refreshInProgress = false;
            this.refreshPromise = null;
        }
    },

    async _performUltraFastRefresh() {
        try {
            const controller = new AbortController();
            const timeoutId = setTimeout(() => controller.abort(), 8000);
            
            const response = await fetch(`${this.AUTH_BASE_URL}/auth/refresh`, {
                method: 'POST',
                headers: { 'Content-Type': 'application/json' },
                credentials: 'include',
                signal: controller.signal
            });
            
            clearTimeout(timeoutId);
            
            if (!response.ok) {
                await this._clearAuthStateFast();
                return false;
            }
            
            const data = await response.json();
            let accessToken, expiresIn;
            
            if (data.tokens) {
                accessToken = data.tokens.access_token;
                expiresIn = data.tokens.expires_in;
            } else {
                accessToken = data.access_token;
                expiresIn = data.expires_in;
            }
            
            if (accessToken) {
                // Parallel token updates
                const updateTasks = [
                    this._setAccessTokenFast(accessToken, expiresIn),
                    this._updateStoredTokenParallel(accessToken, expiresIn),
                    Promise.resolve().then(() => this._scheduleRefreshOptimized())
                ];
                
                await Promise.allSettled(updateTasks);
                return true;
            }
            
            return false;
            
        } catch (error) {
            await this._clearAuthStateFast();
            return false;
        }
    },

    /**
     * Ultra-fast refresh if needed
     */
    async refreshTokenIfNeeded() {
        if (this.accessToken && this._isAccessTokenValidFast()) {
            return true;
        }
        return this._ultraFastRefresh();
    },

    /**
     * Ultra-fast logout with parallel cleanup
     */
    async logout() {
        const startTime = performance.now();
        
        try {
            this._clearRefreshTimer();
            
            // Parallel logout call and cleanup
            const logoutTasks = [
                this._performLogoutRequest(),
                this._clearAuthStateFast()
            ];
            
            await Promise.allSettled(logoutTasks);
            
            const logoutTime = performance.now() - startTime;
            this._log(`Ultra-fast logout completed in ${logoutTime.toFixed(2)}ms`);
            
        } catch (error) {
            // Always clear auth state even if logout fails
            await this._clearAuthStateFast();
        }
    },

    getCurrentUser() {
        if (!this.isAuthenticated()) return null;
        
        return {
            id: this.userId,
            email: this.userEmail,
            sessionId: this.sessionId,
            authenticated: this.authenticated
        };
    },

    hasPersistentSession() {
        return this._hasRefreshTokenCookieFast();
    },

    // Ultra-fast private methods with parallel processing

    async _performLogoutRequest() {
        if (!this.accessToken) return;
        
        try {
            const controller = new AbortController();
            const timeoutId = setTimeout(() => controller.abort(), 3000);
            
            await fetch(`${this.AUTH_BASE_URL}/auth/logout`, {
                method: 'POST',
                headers: {
                    'Content-Type': 'application/json',
                    'Authorization': `Bearer ${this.accessToken}`
                },
                credentials: 'include',
                signal: controller.signal
            });
            
            clearTimeout(timeoutId);
        } catch (error) {
            // Ignore logout errors
        }
    },

    _setAccessTokenFast(token, expiresIn) {
        this.accessToken = token;
        this.tokenExpiry = Date.now() + (expiresIn * 1000);
        
        // Update token cache
        this.tokenCache.set('current_token', {
            token,
            expiresIn,
            expiry: this.tokenExpiry,
            cached: Date.now()
        });
    },

    _setUserInfoFast(user) {
        this.authenticated = true;
        this.userEmail = user.email;
        this.userId = user.id;
        this.sessionId = user.session_id;
        this.lastValidation = Date.now();
    },

    async _clearAuthStateFast() {
        return new Promise((resolve) => {
            this.authenticated = false;
            this.userEmail = null;
            this.userId = null;
            this.sessionId = null;
            this.accessToken = null;
            this.tokenExpiry = null;
            this.lastValidation = null;
            
            this._clearRefreshTimer();
            
            // Parallel cache clearing
            requestAnimationFrame(() => {
                try {
                    sessionStorage.removeItem('aaai_access_token');
                    this.authCache.clear();
                    this.tokenCache.clear();
                } catch (error) {
                    // Ignore storage errors
                }
                resolve();
            });
        });
    },

    _isAccessTokenValidFast() {
        return this.accessToken && 
               this.tokenExpiry && 
               Date.now() < (this.tokenExpiry - this.options.refreshBufferTime);
    },

    _isTokenValidFast(storedToken) {
        return storedToken && 
               storedToken.token && 
               storedToken.expiry && 
               Date.now() < storedToken.expiry;
    },

    async _storeAccessTokenParallel(token, expiresIn, user) {
        return new Promise((resolve) => {
            requestAnimationFrame(() => {
                try {
                    const tokenData = {
                        token,
                        expiry: Date.now() + (expiresIn * 1000),
                        expiresIn,
                        user: {
                            id: user.id,
                            email: user.email,
                            session_id: user.session_id
                        },
                        stored: Date.now()
                    };
                    
                    sessionStorage.setItem('aaai_access_token', JSON.stringify(tokenData));
                } catch (error) {
                    console.warn('Failed to store access token:', error);
                }
                resolve();
            });
        });
    },

    _getStoredAccessTokenFast() {
        try {
            const stored = sessionStorage.getItem('aaai_access_token');
            if (!stored) return null;
            
            const tokenData = JSON.parse(stored);
            
            if (Date.now() >= tokenData.expiry) {
                sessionStorage.removeItem('aaai_access_token');
                return null;
            }
            
            return tokenData;
        } catch (error) {
            sessionStorage.removeItem('aaai_access_token');
            return null;
        }
    },

    async _updateStoredTokenParallel(token, expiresIn) {
        return new Promise((resolve) => {
            requestAnimationFrame(() => {
                try {
                    const stored = this._getStoredAccessTokenFast();
                    if (stored) {
                        stored.token = token;
                        stored.expiry = Date.now() + (expiresIn * 1000);
                        stored.expiresIn = expiresIn;
                        sessionStorage.setItem('aaai_access_token', JSON.stringify(stored));
                    }
                } catch (error) {
                    console.warn('Failed to update stored token:', error);
                }
                resolve();
            });
        });
    },

    _hasRefreshTokenCookieFast() {
        return document.cookie.includes('authenticated=true');
    },

    _scheduleRefreshOptimized() {
        this._clearRefreshTimer();
        
        if (!this.tokenExpiry) return;
        
        const refreshTime = this.tokenExpiry - Date.now() - this.options.refreshBufferTime;
        
        if (refreshTime > 0) {
            this.refreshTimer = setTimeout(() => {
                // Smart refresh with visibility check
                const timeToExpiry = this.tokenExpiry - Date.now();
                const shouldRefresh = document.visibilityState === 'visible' || 
                                    timeToExpiry < (this.options.refreshBufferTime / 2);
                
                if (shouldRefresh) {
                    this._ultraFastRefresh().catch(() => {});
                } else {
                    // Defer refresh until page becomes visible
                    const handleVisibilityChange = () => {
                        if (document.visibilityState === 'visible') {
                            document.removeEventListener('visibilitychange', handleVisibilityChange);
                            this._ultraFastRefresh().catch(() => {});
                        }
                    };
                    document.addEventListener('visibilitychange', handleVisibilityChange);
                }
            }, refreshTime);
        }
    },

    _clearRefreshTimer() {
        if (this.refreshTimer) {
            clearTimeout(this.refreshTimer);
            this.refreshTimer = null;
        }
    },

    // Parallel initialization helpers

    async _loadCachedAuthStateParallel() {
        const cached = this.authCache.get('auth_state');
        if (cached && (Date.now() - cached.cached) < this.options.cacheTimeout) {
            return cached;
        }
        return null;
    },

    async _checkRefreshTokenParallel() {
        return this._hasRefreshTokenCookieFast();
    },

    async _initializeTokenCacheParallel() {
        this.tokenCache.clear();
        return Promise.resolve();
    },

    async _restoreTokenParallel() {
        const stored = this._getStoredAccessTokenFast();
        if (stored && this._isTokenValidFast(stored)) {
            this._setAccessTokenFast(stored.token, stored.expiresIn);
            this._setUserInfoFast(stored.user);
            return true;
        }
        return false;
    },

    async _prepareOTPRequest(email) {
        // Placeholder for request preparation
        return Promise.resolve();
    },

    async _validateEmail(email) {
        if (!email || !email.includes('@')) {
            throw new Error('Invalid email format');
        }
        return Promise.resolve();
    },

    async _prepareOTPVerification(email, otp) {
        if (!otp || otp.length !== 6) {
            throw new Error('Invalid OTP format');
        }
        return Promise.resolve();
    },

    async _validateAuthResponseParallel(user, tokens) {
        if (!user?.id || !user?.email || !tokens?.access_token) {
            throw new Error('Invalid authentication response');
        }
        return Promise.resolve();
    },

    async _prepareAuthSetupParallel() {
        return Promise.resolve();
    },

    async _cacheAuthStateParallel(state) {
        return new Promise((resolve) => {
            this.authCache.set('auth_state', {
                ...state,
                cached: Date.now()
            });
            resolve();
        });
    },

    async _getTokenFromStorage() {
        const stored = this._getStoredAccessTokenFast();
        return stored?.token || null;
    },

    _restoreFromCache(cached) {
        this._setAccessTokenFast(cached.token, cached.expiresIn);
        this._setUserInfoFast(cached.user);
    },

    _log(...args) {
        if (this.options.debug) {
            console.log('[UltraFastAuth]', ...args);
        }
    },
    
    _error(...args) {
        console.error('[UltraFastAuth]', ...args);
    }
};

if (typeof window !== 'undefined') {
    window.AuthService = AuthService;
}

if (typeof module !== 'undefined' && module.exports) {
    module.exports = AuthService;
}<|MERGE_RESOLUTION|>--- conflicted
+++ resolved
@@ -1,757 +1,753 @@
-/**
- * Ultra-fast JWT Authentication Service for AAAI Solutions
- * Optimized with parallel processing, intelligent caching, and non-blocking operations
- */
-const AuthService = {
-    // Core authentication state
-    authenticated: false,
-    userEmail: null,
-    userId: null,
-    sessionId: null,
-    
-    // Token management with enhanced caching
-    accessToken: null,
-    tokenExpiry: null,
-    refreshInProgress: false,
-    
-    // Ultra-fast performance optimizations
-    authCache: new Map(),
-    lastValidation: null,
-    validationCache: 15000, // Reduced to 15 seconds for faster response
-    tokenCache: new Map(),
-    
-    // Single refresh timer with optimization
-    refreshTimer: null,
-    refreshPromise: null,
-    
-    // Configuration - optimized for speed
-    options: {
-        refreshBufferTime: 2 * 60 * 1000,
-        maxRetryAttempts: 2,
-        debug: false,
-        cacheTimeout: 15000, // Reduced for faster updates
-        parallelValidation: true,
-        fastTokenRefresh: true
-    },
-
-    /**
-     * Ultra-fast initialization with parallel setup
-     */
-    init() {
-        const startTime = performance.now();
-        console.log('🔐 Ultra-fast JWT Authentication initializing...');
-        
-        if (!window.AAAI_CONFIG) {
-            throw new Error('AAAI_CONFIG not available');
-        }
-        
-        this.options.debug = window.AAAI_CONFIG?.ENABLE_DEBUG || false;
-        this.AUTH_BASE_URL = '';
-        
-        // Parallel initialization tasks
-        const initTasks = [
-            this._loadCachedAuthStateParallel(),
-            this._checkRefreshTokenParallel(),
-            this._initializeTokenCacheParallel()
-        ];
-        
-        // Execute all tasks in parallel
-        Promise.allSettled(initTasks).then(results => {
-            const authStateResult = results[0];
-            const refreshTokenResult = results[1];
-            
-            if (authStateResult.status === 'fulfilled' && authStateResult.value) {
-                this._restoreFromCache(authStateResult.value);
-                this._log('Authentication restored from cache ultra-fast');
-            } else if (refreshTokenResult.status === 'fulfilled' && refreshTokenResult.value) {
-                this._log('Refresh token available, lazy validation enabled');
-            } else {
-                this._log('No authentication state found');
-            }
-            
-            const initTime = performance.now() - startTime;
-            this._log(`Ultra-fast initialization completed in ${initTime.toFixed(2)}ms`);
-        });
-        
-        return true;
-    },
-
-    /**
-     * Ultra-fast cached authentication check with parallel validation
-     */
-    isAuthenticated() {
-        // Ultra-fast cache check
-        if (this.lastValidation && (Date.now() - this.lastValidation) < this.validationCache) {
-            return this.authenticated;
-        }
-        
-        // Quick basic auth check
-        const hasBasicAuth = this.authenticated && this.userEmail && this.userId && this.accessToken;
-        
-        if (hasBasicAuth && this._isAccessTokenValidFast()) {
-            this.lastValidation = Date.now();
-            return true;
-        }
-        
-        // Parallel token restoration
-        if (this.options.parallelValidation) {
-            this._restoreTokenParallel().then(restored => {
-                if (restored) {
-                    this.lastValidation = Date.now();
-                    this.authenticated = true;
-                }
-            }).catch(() => {
-                this.authenticated = false;
-            });
-        }
-        
-        // Return current state immediately
-        return this.authenticated;
-    },
-
-    /**
-     * Ultra-fast token retrieval with intelligent caching
-     */
-    getToken() {
-        // Return cached token if valid
-        if (this.accessToken && this._isAccessTokenValidFast()) {
-            return this.accessToken;
-        }
-        
-        // Quick storage check with caching
-        const cacheKey = 'current_token';
-        const cached = this.tokenCache.get(cacheKey);
-        
-        if (cached && this._isTokenValidFast(cached)) {
-            this._setAccessTokenFast(cached.token, cached.expiresIn);
-            this._setUserInfoFast(cached.user);
-            return this.accessToken;
-        }
-        
-        // Storage fallback
-        const stored = this._getStoredAccessTokenFast();
-        if (stored && this._isTokenValidFast(stored)) {
-            this._setAccessTokenFast(stored.token, stored.expiresIn);
-            this._setUserInfoFast(stored.user);
-            
-            // Cache for next time
-            this.tokenCache.set(cacheKey, stored);
-            
-            return this.accessToken;
-        }
-        
-        return null;
-    },
-
-    /**
-     * Ultra-fast OTP request with parallel processing
-     */
-    async requestOTP(email) {
-        const startTime = performance.now();
-        
-        try {
-            this._log(`Ultra-fast OTP request for: ${email}`);
-            
-            // Parallel request preparation and validation
-            const [requestReady, validationDone] = await Promise.allSettled([
-                this._prepareOTPRequest(email),
-                this._validateEmail(email)
-            ]);
-            
-            if (validationDone.status === 'rejected') {
-                throw validationDone.reason;
-            }
-            
-            const controller = new AbortController();
-            const timeoutId = setTimeout(() => controller.abort(), 8000); // Reduced timeout
-            
-            const response = await fetch(`${this.AUTH_BASE_URL}/auth/request-otp`, {
-                method: 'POST',
-                headers: { 'Content-Type': 'application/json' },
-                body: JSON.stringify({ email }),
-                credentials: 'include',
-                signal: controller.signal
-            });
-            
-            clearTimeout(timeoutId);
-            
-            if (!response.ok) {
-                const data = await response.json();
-                throw new Error(data.error || 'Failed to request OTP');
-            }
-            
-            const result = await response.json();
-            
-            const otpTime = performance.now() - startTime;
-            this._log(`OTP request completed ultra-fast in ${otpTime.toFixed(2)}ms`);
-            
-            return result;
-            
-        } catch (error) {
-            throw new Error(`OTP request failed: ${error.message}`);
-        }
-    },
-
-    /**
-     * Ultra-fast OTP verification with parallel operations
-     */
-    async verifyOTP(email, otp) {
-        const startTime = performance.now();
-        
-        try {
-            this._log(`Ultra-fast OTP verification for: ${email}`);
-            
-            // Quick clear and parallel preparation
-            const clearTask = this._clearAuthStateFast();
-            const prepTask = this._prepareOTPVerification(email, otp);
-            
-            await Promise.allSettled([clearTask, prepTask]);
-            
-            const controller = new AbortController();
-            const timeoutId = setTimeout(() => controller.abort(), 12000); // Slightly increased for verification
-            
-            const response = await fetch(`${this.AUTH_BASE_URL}/auth/verify-otp`, {
-                method: 'POST',
-                headers: { 'Content-Type': 'application/json' },
-                body: JSON.stringify({ email, otp }),
-                credentials: 'include',
-                signal: controller.signal
-            });
-            
-            clearTimeout(timeoutId);
-            
-            if (!response.ok) {
-                const data = await response.json();
-                throw new Error(data.error || 'Invalid OTP');
-            }
-            
-            const data = await response.json();
-            const { user, tokens } = data;
-            
-            // Parallel validation and setup
-            const [validationResult, setupResult] = await Promise.allSettled([
-                this._validateAuthResponseParallel(user, tokens),
-                this._prepareAuthSetupParallel()
-            ]);
-            
-            if (validationResult.status === 'rejected') {
-                throw validationResult.reason;
-            }
-            
-            // Ultra-fast authentication setup
-            const setupTasks = [
-                this._setAccessTokenFast(tokens.access_token, tokens.expires_in),
-                this._setUserInfoFast(user),
-                this._cacheAuthStateParallel({
-                    user,
-                    token: tokens.access_token,
-                    expiresIn: tokens.expires_in,
-                    timestamp: Date.now()
-                }),
-                this._storeAccessTokenParallel(tokens.access_token, tokens.expires_in, user)
-            ];
-            
-            await Promise.allSettled(setupTasks);
-            
-            // Start refresh timer (non-blocking)
-            requestAnimationFrame(() => this._scheduleRefreshOptimized());
-            
-            const verifyTime = performance.now() - startTime;
-            this._log(`Ultra-fast authentication completed in ${verifyTime.toFixed(2)}ms`);
-            
-            return data;
-            
-        } catch (error) {
-            await this._clearAuthStateFast();
-            throw new Error(`OTP verification failed: ${error.message}`);
-        }
-    },
-
-    /**
-<<<<<<< HEAD
-     * Optimized func execution with enhanced logging
-=======
-     * Ultra-fast function execution with parallel processing and enhanced error handling
->>>>>>> 212a618d
-     */
-    async executeFunction(functionName, inputData) {
-        const startTime = performance.now();
-        
-        if (!this.isAuthenticated()) {
-            throw new Error('Authentication required');
-        }
-        
-        // Ultra-fast token acquisition with parallel refresh
-        let accessToken = this.getToken();
-        if (!accessToken) {
-            const [refreshResult, tokenResult] = await Promise.allSettled([
-                this._ultraFastRefresh(),
-                this._getTokenFromStorage()
-            ]);
-            
-            if (refreshResult.status === 'fulfilled' && refreshResult.value) {
-                accessToken = this.getToken();
-            } else if (tokenResult.status === 'fulfilled' && tokenResult.value) {
-                accessToken = tokenResult.value;
-            } else {
-                throw new Error('No valid access token available');
-            }
-        }
-        
-        this._log('Executing function ultra-fast:', functionName);
-        
-        try {
-            const controller = new AbortController();
-            const timeoutId = setTimeout(() => controller.abort(), 25000); // Reduced timeout
-            
-            const response = await fetch(`${this.AUTH_BASE_URL}/api/function/${functionName}`, {
-                method: 'POST',
-                headers: {
-                    'Content-Type': 'application/json',
-                    'Authorization': `Bearer ${accessToken}`
-                },
-                body: JSON.stringify(inputData),
-                credentials: 'include',
-                signal: controller.signal
-            });
-            
-            clearTimeout(timeoutId);
-            
-            if (!response.ok) {
-                if (response.status === 401) {
-                    // Ultra-fast retry with token refresh
-                    const refreshed = await this._ultraFastRefresh();
-                    if (refreshed) {
-                        return this.executeFunction(functionName, inputData);
-                    }
-                    await this._clearAuthStateFast();
-                    throw new Error('Session expired');
-                }
-                
-                const errorData = await response.json().catch(() => ({}));
-                throw new Error(errorData.error || errorData.detail || `Function execution failed with status ${response.status}`);
-            }
-            
-            const result = await response.json();
-            
-            const execTime = performance.now() - startTime;
-            this._log(`Function ${functionName} executed ultra-fast in ${execTime.toFixed(2)}ms`);
-            
-            return result;
-            
-        } catch (error) {
-            this._error('Function execution error:', functionName, error);
-            throw error;
-        }
-    },
-
-    /**
-     * Ultra-fast token refresh with parallel processing
-     */
-    async _ultraFastRefresh() {
-        // Return existing refresh promise if in progress
-        if (this.refreshInProgress && this.refreshPromise) {
-            return this.refreshPromise;
-        }
-        
-        this.refreshInProgress = true;
-        
-        // Create refresh promise for reuse
-        this.refreshPromise = this._performUltraFastRefresh();
-        
-        try {
-            const result = await this.refreshPromise;
-            return result;
-        } finally {
-            this.refreshInProgress = false;
-            this.refreshPromise = null;
-        }
-    },
-
-    async _performUltraFastRefresh() {
-        try {
-            const controller = new AbortController();
-            const timeoutId = setTimeout(() => controller.abort(), 8000);
-            
-            const response = await fetch(`${this.AUTH_BASE_URL}/auth/refresh`, {
-                method: 'POST',
-                headers: { 'Content-Type': 'application/json' },
-                credentials: 'include',
-                signal: controller.signal
-            });
-            
-            clearTimeout(timeoutId);
-            
-            if (!response.ok) {
-                await this._clearAuthStateFast();
-                return false;
-            }
-            
-            const data = await response.json();
-            let accessToken, expiresIn;
-            
-            if (data.tokens) {
-                accessToken = data.tokens.access_token;
-                expiresIn = data.tokens.expires_in;
-            } else {
-                accessToken = data.access_token;
-                expiresIn = data.expires_in;
-            }
-            
-            if (accessToken) {
-                // Parallel token updates
-                const updateTasks = [
-                    this._setAccessTokenFast(accessToken, expiresIn),
-                    this._updateStoredTokenParallel(accessToken, expiresIn),
-                    Promise.resolve().then(() => this._scheduleRefreshOptimized())
-                ];
-                
-                await Promise.allSettled(updateTasks);
-                return true;
-            }
-            
-            return false;
-            
-        } catch (error) {
-            await this._clearAuthStateFast();
-            return false;
-        }
-    },
-
-    /**
-     * Ultra-fast refresh if needed
-     */
-    async refreshTokenIfNeeded() {
-        if (this.accessToken && this._isAccessTokenValidFast()) {
-            return true;
-        }
-        return this._ultraFastRefresh();
-    },
-
-    /**
-     * Ultra-fast logout with parallel cleanup
-     */
-    async logout() {
-        const startTime = performance.now();
-        
-        try {
-            this._clearRefreshTimer();
-            
-            // Parallel logout call and cleanup
-            const logoutTasks = [
-                this._performLogoutRequest(),
-                this._clearAuthStateFast()
-            ];
-            
-            await Promise.allSettled(logoutTasks);
-            
-            const logoutTime = performance.now() - startTime;
-            this._log(`Ultra-fast logout completed in ${logoutTime.toFixed(2)}ms`);
-            
-        } catch (error) {
-            // Always clear auth state even if logout fails
-            await this._clearAuthStateFast();
-        }
-    },
-
-    getCurrentUser() {
-        if (!this.isAuthenticated()) return null;
-        
-        return {
-            id: this.userId,
-            email: this.userEmail,
-            sessionId: this.sessionId,
-            authenticated: this.authenticated
-        };
-    },
-
-    hasPersistentSession() {
-        return this._hasRefreshTokenCookieFast();
-    },
-
-    // Ultra-fast private methods with parallel processing
-
-    async _performLogoutRequest() {
-        if (!this.accessToken) return;
-        
-        try {
-            const controller = new AbortController();
-            const timeoutId = setTimeout(() => controller.abort(), 3000);
-            
-            await fetch(`${this.AUTH_BASE_URL}/auth/logout`, {
-                method: 'POST',
-                headers: {
-                    'Content-Type': 'application/json',
-                    'Authorization': `Bearer ${this.accessToken}`
-                },
-                credentials: 'include',
-                signal: controller.signal
-            });
-            
-            clearTimeout(timeoutId);
-        } catch (error) {
-            // Ignore logout errors
-        }
-    },
-
-    _setAccessTokenFast(token, expiresIn) {
-        this.accessToken = token;
-        this.tokenExpiry = Date.now() + (expiresIn * 1000);
-        
-        // Update token cache
-        this.tokenCache.set('current_token', {
-            token,
-            expiresIn,
-            expiry: this.tokenExpiry,
-            cached: Date.now()
-        });
-    },
-
-    _setUserInfoFast(user) {
-        this.authenticated = true;
-        this.userEmail = user.email;
-        this.userId = user.id;
-        this.sessionId = user.session_id;
-        this.lastValidation = Date.now();
-    },
-
-    async _clearAuthStateFast() {
-        return new Promise((resolve) => {
-            this.authenticated = false;
-            this.userEmail = null;
-            this.userId = null;
-            this.sessionId = null;
-            this.accessToken = null;
-            this.tokenExpiry = null;
-            this.lastValidation = null;
-            
-            this._clearRefreshTimer();
-            
-            // Parallel cache clearing
-            requestAnimationFrame(() => {
-                try {
-                    sessionStorage.removeItem('aaai_access_token');
-                    this.authCache.clear();
-                    this.tokenCache.clear();
-                } catch (error) {
-                    // Ignore storage errors
-                }
-                resolve();
-            });
-        });
-    },
-
-    _isAccessTokenValidFast() {
-        return this.accessToken && 
-               this.tokenExpiry && 
-               Date.now() < (this.tokenExpiry - this.options.refreshBufferTime);
-    },
-
-    _isTokenValidFast(storedToken) {
-        return storedToken && 
-               storedToken.token && 
-               storedToken.expiry && 
-               Date.now() < storedToken.expiry;
-    },
-
-    async _storeAccessTokenParallel(token, expiresIn, user) {
-        return new Promise((resolve) => {
-            requestAnimationFrame(() => {
-                try {
-                    const tokenData = {
-                        token,
-                        expiry: Date.now() + (expiresIn * 1000),
-                        expiresIn,
-                        user: {
-                            id: user.id,
-                            email: user.email,
-                            session_id: user.session_id
-                        },
-                        stored: Date.now()
-                    };
-                    
-                    sessionStorage.setItem('aaai_access_token', JSON.stringify(tokenData));
-                } catch (error) {
-                    console.warn('Failed to store access token:', error);
-                }
-                resolve();
-            });
-        });
-    },
-
-    _getStoredAccessTokenFast() {
-        try {
-            const stored = sessionStorage.getItem('aaai_access_token');
-            if (!stored) return null;
-            
-            const tokenData = JSON.parse(stored);
-            
-            if (Date.now() >= tokenData.expiry) {
-                sessionStorage.removeItem('aaai_access_token');
-                return null;
-            }
-            
-            return tokenData;
-        } catch (error) {
-            sessionStorage.removeItem('aaai_access_token');
-            return null;
-        }
-    },
-
-    async _updateStoredTokenParallel(token, expiresIn) {
-        return new Promise((resolve) => {
-            requestAnimationFrame(() => {
-                try {
-                    const stored = this._getStoredAccessTokenFast();
-                    if (stored) {
-                        stored.token = token;
-                        stored.expiry = Date.now() + (expiresIn * 1000);
-                        stored.expiresIn = expiresIn;
-                        sessionStorage.setItem('aaai_access_token', JSON.stringify(stored));
-                    }
-                } catch (error) {
-                    console.warn('Failed to update stored token:', error);
-                }
-                resolve();
-            });
-        });
-    },
-
-    _hasRefreshTokenCookieFast() {
-        return document.cookie.includes('authenticated=true');
-    },
-
-    _scheduleRefreshOptimized() {
-        this._clearRefreshTimer();
-        
-        if (!this.tokenExpiry) return;
-        
-        const refreshTime = this.tokenExpiry - Date.now() - this.options.refreshBufferTime;
-        
-        if (refreshTime > 0) {
-            this.refreshTimer = setTimeout(() => {
-                // Smart refresh with visibility check
-                const timeToExpiry = this.tokenExpiry - Date.now();
-                const shouldRefresh = document.visibilityState === 'visible' || 
-                                    timeToExpiry < (this.options.refreshBufferTime / 2);
-                
-                if (shouldRefresh) {
-                    this._ultraFastRefresh().catch(() => {});
-                } else {
-                    // Defer refresh until page becomes visible
-                    const handleVisibilityChange = () => {
-                        if (document.visibilityState === 'visible') {
-                            document.removeEventListener('visibilitychange', handleVisibilityChange);
-                            this._ultraFastRefresh().catch(() => {});
-                        }
-                    };
-                    document.addEventListener('visibilitychange', handleVisibilityChange);
-                }
-            }, refreshTime);
-        }
-    },
-
-    _clearRefreshTimer() {
-        if (this.refreshTimer) {
-            clearTimeout(this.refreshTimer);
-            this.refreshTimer = null;
-        }
-    },
-
-    // Parallel initialization helpers
-
-    async _loadCachedAuthStateParallel() {
-        const cached = this.authCache.get('auth_state');
-        if (cached && (Date.now() - cached.cached) < this.options.cacheTimeout) {
-            return cached;
-        }
-        return null;
-    },
-
-    async _checkRefreshTokenParallel() {
-        return this._hasRefreshTokenCookieFast();
-    },
-
-    async _initializeTokenCacheParallel() {
-        this.tokenCache.clear();
-        return Promise.resolve();
-    },
-
-    async _restoreTokenParallel() {
-        const stored = this._getStoredAccessTokenFast();
-        if (stored && this._isTokenValidFast(stored)) {
-            this._setAccessTokenFast(stored.token, stored.expiresIn);
-            this._setUserInfoFast(stored.user);
-            return true;
-        }
-        return false;
-    },
-
-    async _prepareOTPRequest(email) {
-        // Placeholder for request preparation
-        return Promise.resolve();
-    },
-
-    async _validateEmail(email) {
-        if (!email || !email.includes('@')) {
-            throw new Error('Invalid email format');
-        }
-        return Promise.resolve();
-    },
-
-    async _prepareOTPVerification(email, otp) {
-        if (!otp || otp.length !== 6) {
-            throw new Error('Invalid OTP format');
-        }
-        return Promise.resolve();
-    },
-
-    async _validateAuthResponseParallel(user, tokens) {
-        if (!user?.id || !user?.email || !tokens?.access_token) {
-            throw new Error('Invalid authentication response');
-        }
-        return Promise.resolve();
-    },
-
-    async _prepareAuthSetupParallel() {
-        return Promise.resolve();
-    },
-
-    async _cacheAuthStateParallel(state) {
-        return new Promise((resolve) => {
-            this.authCache.set('auth_state', {
-                ...state,
-                cached: Date.now()
-            });
-            resolve();
-        });
-    },
-
-    async _getTokenFromStorage() {
-        const stored = this._getStoredAccessTokenFast();
-        return stored?.token || null;
-    },
-
-    _restoreFromCache(cached) {
-        this._setAccessTokenFast(cached.token, cached.expiresIn);
-        this._setUserInfoFast(cached.user);
-    },
-
-    _log(...args) {
-        if (this.options.debug) {
-            console.log('[UltraFastAuth]', ...args);
-        }
-    },
-    
-    _error(...args) {
-        console.error('[UltraFastAuth]', ...args);
-    }
-};
-
-if (typeof window !== 'undefined') {
-    window.AuthService = AuthService;
-}
-
-if (typeof module !== 'undefined' && module.exports) {
-    module.exports = AuthService;
+/**
+ * Ultra-fast JWT Authentication Service for AAAI Solutions
+ * Optimized with parallel processing, intelligent caching, and non-blocking operations
+ */
+const AuthService = {
+    // Core authentication state
+    authenticated: false,
+    userEmail: null,
+    userId: null,
+    sessionId: null,
+    
+    // Token management with enhanced caching
+    accessToken: null,
+    tokenExpiry: null,
+    refreshInProgress: false,
+    
+    // Ultra-fast performance optimizations
+    authCache: new Map(),
+    lastValidation: null,
+    validationCache: 15000, // Reduced to 15 seconds for faster response
+    tokenCache: new Map(),
+    
+    // Single refresh timer with optimization
+    refreshTimer: null,
+    refreshPromise: null,
+    
+    // Configuration - optimized for speed
+    options: {
+        refreshBufferTime: 2 * 60 * 1000,
+        maxRetryAttempts: 2,
+        debug: false,
+        cacheTimeout: 15000, // Reduced for faster updates
+        parallelValidation: true,
+        fastTokenRefresh: true
+    },
+
+    /**
+     * Ultra-fast initialization with parallel setup
+     */
+    init() {
+        const startTime = performance.now();
+        console.log('🔐 Ultra-fast JWT Authentication initializing...');
+        
+        if (!window.AAAI_CONFIG) {
+            throw new Error('AAAI_CONFIG not available');
+        }
+        
+        this.options.debug = window.AAAI_CONFIG?.ENABLE_DEBUG || false;
+        this.AUTH_BASE_URL = '';
+        
+        // Parallel initialization tasks
+        const initTasks = [
+            this._loadCachedAuthStateParallel(),
+            this._checkRefreshTokenParallel(),
+            this._initializeTokenCacheParallel()
+        ];
+        
+        // Execute all tasks in parallel
+        Promise.allSettled(initTasks).then(results => {
+            const authStateResult = results[0];
+            const refreshTokenResult = results[1];
+            
+            if (authStateResult.status === 'fulfilled' && authStateResult.value) {
+                this._restoreFromCache(authStateResult.value);
+                this._log('Authentication restored from cache ultra-fast');
+            } else if (refreshTokenResult.status === 'fulfilled' && refreshTokenResult.value) {
+                this._log('Refresh token available, lazy validation enabled');
+            } else {
+                this._log('No authentication state found');
+            }
+            
+            const initTime = performance.now() - startTime;
+            this._log(`Ultra-fast initialization completed in ${initTime.toFixed(2)}ms`);
+        });
+        
+        return true;
+    },
+
+    /**
+     * Ultra-fast cached authentication check with parallel validation
+     */
+    isAuthenticated() {
+        // Ultra-fast cache check
+        if (this.lastValidation && (Date.now() - this.lastValidation) < this.validationCache) {
+            return this.authenticated;
+        }
+        
+        // Quick basic auth check
+        const hasBasicAuth = this.authenticated && this.userEmail && this.userId && this.accessToken;
+        
+        if (hasBasicAuth && this._isAccessTokenValidFast()) {
+            this.lastValidation = Date.now();
+            return true;
+        }
+        
+        // Parallel token restoration
+        if (this.options.parallelValidation) {
+            this._restoreTokenParallel().then(restored => {
+                if (restored) {
+                    this.lastValidation = Date.now();
+                    this.authenticated = true;
+                }
+            }).catch(() => {
+                this.authenticated = false;
+            });
+        }
+        
+        // Return current state immediately
+        return this.authenticated;
+    },
+
+    /**
+     * Ultra-fast token retrieval with intelligent caching
+     */
+    getToken() {
+        // Return cached token if valid
+        if (this.accessToken && this._isAccessTokenValidFast()) {
+            return this.accessToken;
+        }
+        
+        // Quick storage check with caching
+        const cacheKey = 'current_token';
+        const cached = this.tokenCache.get(cacheKey);
+        
+        if (cached && this._isTokenValidFast(cached)) {
+            this._setAccessTokenFast(cached.token, cached.expiresIn);
+            this._setUserInfoFast(cached.user);
+            return this.accessToken;
+        }
+        
+        // Storage fallback
+        const stored = this._getStoredAccessTokenFast();
+        if (stored && this._isTokenValidFast(stored)) {
+            this._setAccessTokenFast(stored.token, stored.expiresIn);
+            this._setUserInfoFast(stored.user);
+            
+            // Cache for next time
+            this.tokenCache.set(cacheKey, stored);
+            
+            return this.accessToken;
+        }
+        
+        return null;
+    },
+
+    /**
+     * Ultra-fast OTP request with parallel processing
+     */
+    async requestOTP(email) {
+        const startTime = performance.now();
+        
+        try {
+            this._log(`Ultra-fast OTP request for: ${email}`);
+            
+            // Parallel request preparation and validation
+            const [requestReady, validationDone] = await Promise.allSettled([
+                this._prepareOTPRequest(email),
+                this._validateEmail(email)
+            ]);
+            
+            if (validationDone.status === 'rejected') {
+                throw validationDone.reason;
+            }
+            
+            const controller = new AbortController();
+            const timeoutId = setTimeout(() => controller.abort(), 8000); // Reduced timeout
+            
+            const response = await fetch(`${this.AUTH_BASE_URL}/auth/request-otp`, {
+                method: 'POST',
+                headers: { 'Content-Type': 'application/json' },
+                body: JSON.stringify({ email }),
+                credentials: 'include',
+                signal: controller.signal
+            });
+            
+            clearTimeout(timeoutId);
+            
+            if (!response.ok) {
+                const data = await response.json();
+                throw new Error(data.error || 'Failed to request OTP');
+            }
+            
+            const result = await response.json();
+            
+            const otpTime = performance.now() - startTime;
+            this._log(`OTP request completed ultra-fast in ${otpTime.toFixed(2)}ms`);
+            
+            return result;
+            
+        } catch (error) {
+            throw new Error(`OTP request failed: ${error.message}`);
+        }
+    },
+
+    /**
+     * Ultra-fast OTP verification with parallel operations
+     */
+    async verifyOTP(email, otp) {
+        const startTime = performance.now();
+        
+        try {
+            this._log(`Ultra-fast OTP verification for: ${email}`);
+            
+            // Quick clear and parallel preparation
+            const clearTask = this._clearAuthStateFast();
+            const prepTask = this._prepareOTPVerification(email, otp);
+            
+            await Promise.allSettled([clearTask, prepTask]);
+            
+            const controller = new AbortController();
+            const timeoutId = setTimeout(() => controller.abort(), 12000); // Slightly increased for verification
+            
+            const response = await fetch(`${this.AUTH_BASE_URL}/auth/verify-otp`, {
+                method: 'POST',
+                headers: { 'Content-Type': 'application/json' },
+                body: JSON.stringify({ email, otp }),
+                credentials: 'include',
+                signal: controller.signal
+            });
+            
+            clearTimeout(timeoutId);
+            
+            if (!response.ok) {
+                const data = await response.json();
+                throw new Error(data.error || 'Invalid OTP');
+            }
+            
+            const data = await response.json();
+            const { user, tokens } = data;
+            
+            // Parallel validation and setup
+            const [validationResult, setupResult] = await Promise.allSettled([
+                this._validateAuthResponseParallel(user, tokens),
+                this._prepareAuthSetupParallel()
+            ]);
+            
+            if (validationResult.status === 'rejected') {
+                throw validationResult.reason;
+            }
+            
+            // Ultra-fast authentication setup
+            const setupTasks = [
+                this._setAccessTokenFast(tokens.access_token, tokens.expires_in),
+                this._setUserInfoFast(user),
+                this._cacheAuthStateParallel({
+                    user,
+                    token: tokens.access_token,
+                    expiresIn: tokens.expires_in,
+                    timestamp: Date.now()
+                }),
+                this._storeAccessTokenParallel(tokens.access_token, tokens.expires_in, user)
+            ];
+            
+            await Promise.allSettled(setupTasks);
+            
+            // Start refresh timer (non-blocking)
+            requestAnimationFrame(() => this._scheduleRefreshOptimized());
+            
+            const verifyTime = performance.now() - startTime;
+            this._log(`Ultra-fast authentication completed in ${verifyTime.toFixed(2)}ms`);
+            
+            return data;
+            
+        } catch (error) {
+            await this._clearAuthStateFast();
+            throw new Error(`OTP verification failed: ${error.message}`);
+        }
+    },
+
+    /**
+     * Optimized func execution with enhanced logging
+     */
+    async executeFunction(functionName, inputData) {
+        const startTime = performance.now();
+        
+        if (!this.isAuthenticated()) {
+            throw new Error('Authentication required');
+        }
+        
+        // Ultra-fast token acquisition with parallel refresh
+        let accessToken = this.getToken();
+        if (!accessToken) {
+            const [refreshResult, tokenResult] = await Promise.allSettled([
+                this._ultraFastRefresh(),
+                this._getTokenFromStorage()
+            ]);
+            
+            if (refreshResult.status === 'fulfilled' && refreshResult.value) {
+                accessToken = this.getToken();
+            } else if (tokenResult.status === 'fulfilled' && tokenResult.value) {
+                accessToken = tokenResult.value;
+            } else {
+                throw new Error('No valid access token available');
+            }
+        }
+        
+        this._log('Executing function ultra-fast:', functionName);
+        
+        try {
+            const controller = new AbortController();
+            const timeoutId = setTimeout(() => controller.abort(), 25000); // Reduced timeout
+            
+            const response = await fetch(`${this.AUTH_BASE_URL}/api/function/${functionName}`, {
+                method: 'POST',
+                headers: {
+                    'Content-Type': 'application/json',
+                    'Authorization': `Bearer ${accessToken}`
+                },
+                body: JSON.stringify(inputData),
+                credentials: 'include',
+                signal: controller.signal
+            });
+            
+            clearTimeout(timeoutId);
+            
+            if (!response.ok) {
+                if (response.status === 401) {
+                    // Ultra-fast retry with token refresh
+                    const refreshed = await this._ultraFastRefresh();
+                    if (refreshed) {
+                        return this.executeFunction(functionName, inputData);
+                    }
+                    await this._clearAuthStateFast();
+                    throw new Error('Session expired');
+                }
+                
+                const errorData = await response.json().catch(() => ({}));
+                throw new Error(errorData.error || errorData.detail || `Function execution failed with status ${response.status}`);
+            }
+            
+            const result = await response.json();
+            
+            const execTime = performance.now() - startTime;
+            this._log(`Function ${functionName} executed ultra-fast in ${execTime.toFixed(2)}ms`);
+            
+            return result;
+            
+        } catch (error) {
+            this._error('Function execution error:', functionName, error);
+            throw error;
+        }
+    },
+
+    /**
+     * Ultra-fast token refresh with parallel processing
+     */
+    async _ultraFastRefresh() {
+        // Return existing refresh promise if in progress
+        if (this.refreshInProgress && this.refreshPromise) {
+            return this.refreshPromise;
+        }
+        
+        this.refreshInProgress = true;
+        
+        // Create refresh promise for reuse
+        this.refreshPromise = this._performUltraFastRefresh();
+        
+        try {
+            const result = await this.refreshPromise;
+            return result;
+        } finally {
+            this.refreshInProgress = false;
+            this.refreshPromise = null;
+        }
+    },
+
+    async _performUltraFastRefresh() {
+        try {
+            const controller = new AbortController();
+            const timeoutId = setTimeout(() => controller.abort(), 8000);
+            
+            const response = await fetch(`${this.AUTH_BASE_URL}/auth/refresh`, {
+                method: 'POST',
+                headers: { 'Content-Type': 'application/json' },
+                credentials: 'include',
+                signal: controller.signal
+            });
+            
+            clearTimeout(timeoutId);
+            
+            if (!response.ok) {
+                await this._clearAuthStateFast();
+                return false;
+            }
+            
+            const data = await response.json();
+            let accessToken, expiresIn;
+            
+            if (data.tokens) {
+                accessToken = data.tokens.access_token;
+                expiresIn = data.tokens.expires_in;
+            } else {
+                accessToken = data.access_token;
+                expiresIn = data.expires_in;
+            }
+            
+            if (accessToken) {
+                // Parallel token updates
+                const updateTasks = [
+                    this._setAccessTokenFast(accessToken, expiresIn),
+                    this._updateStoredTokenParallel(accessToken, expiresIn),
+                    Promise.resolve().then(() => this._scheduleRefreshOptimized())
+                ];
+                
+                await Promise.allSettled(updateTasks);
+                return true;
+            }
+            
+            return false;
+            
+        } catch (error) {
+            await this._clearAuthStateFast();
+            return false;
+        }
+    },
+
+    /**
+     * Ultra-fast refresh if needed
+     */
+    async refreshTokenIfNeeded() {
+        if (this.accessToken && this._isAccessTokenValidFast()) {
+            return true;
+        }
+        return this._ultraFastRefresh();
+    },
+
+    /**
+     * Ultra-fast logout with parallel cleanup
+     */
+    async logout() {
+        const startTime = performance.now();
+        
+        try {
+            this._clearRefreshTimer();
+            
+            // Parallel logout call and cleanup
+            const logoutTasks = [
+                this._performLogoutRequest(),
+                this._clearAuthStateFast()
+            ];
+            
+            await Promise.allSettled(logoutTasks);
+            
+            const logoutTime = performance.now() - startTime;
+            this._log(`Ultra-fast logout completed in ${logoutTime.toFixed(2)}ms`);
+            
+        } catch (error) {
+            // Always clear auth state even if logout fails
+            await this._clearAuthStateFast();
+        }
+    },
+
+    getCurrentUser() {
+        if (!this.isAuthenticated()) return null;
+        
+        return {
+            id: this.userId,
+            email: this.userEmail,
+            sessionId: this.sessionId,
+            authenticated: this.authenticated
+        };
+    },
+
+    hasPersistentSession() {
+        return this._hasRefreshTokenCookieFast();
+    },
+
+    // Ultra-fast private methods with parallel processing
+
+    async _performLogoutRequest() {
+        if (!this.accessToken) return;
+        
+        try {
+            const controller = new AbortController();
+            const timeoutId = setTimeout(() => controller.abort(), 3000);
+            
+            await fetch(`${this.AUTH_BASE_URL}/auth/logout`, {
+                method: 'POST',
+                headers: {
+                    'Content-Type': 'application/json',
+                    'Authorization': `Bearer ${this.accessToken}`
+                },
+                credentials: 'include',
+                signal: controller.signal
+            });
+            
+            clearTimeout(timeoutId);
+        } catch (error) {
+            // Ignore logout errors
+        }
+    },
+
+    _setAccessTokenFast(token, expiresIn) {
+        this.accessToken = token;
+        this.tokenExpiry = Date.now() + (expiresIn * 1000);
+        
+        // Update token cache
+        this.tokenCache.set('current_token', {
+            token,
+            expiresIn,
+            expiry: this.tokenExpiry,
+            cached: Date.now()
+        });
+    },
+
+    _setUserInfoFast(user) {
+        this.authenticated = true;
+        this.userEmail = user.email;
+        this.userId = user.id;
+        this.sessionId = user.session_id;
+        this.lastValidation = Date.now();
+    },
+
+    async _clearAuthStateFast() {
+        return new Promise((resolve) => {
+            this.authenticated = false;
+            this.userEmail = null;
+            this.userId = null;
+            this.sessionId = null;
+            this.accessToken = null;
+            this.tokenExpiry = null;
+            this.lastValidation = null;
+            
+            this._clearRefreshTimer();
+            
+            // Parallel cache clearing
+            requestAnimationFrame(() => {
+                try {
+                    sessionStorage.removeItem('aaai_access_token');
+                    this.authCache.clear();
+                    this.tokenCache.clear();
+                } catch (error) {
+                    // Ignore storage errors
+                }
+                resolve();
+            });
+        });
+    },
+
+    _isAccessTokenValidFast() {
+        return this.accessToken && 
+               this.tokenExpiry && 
+               Date.now() < (this.tokenExpiry - this.options.refreshBufferTime);
+    },
+
+    _isTokenValidFast(storedToken) {
+        return storedToken && 
+               storedToken.token && 
+               storedToken.expiry && 
+               Date.now() < storedToken.expiry;
+    },
+
+    async _storeAccessTokenParallel(token, expiresIn, user) {
+        return new Promise((resolve) => {
+            requestAnimationFrame(() => {
+                try {
+                    const tokenData = {
+                        token,
+                        expiry: Date.now() + (expiresIn * 1000),
+                        expiresIn,
+                        user: {
+                            id: user.id,
+                            email: user.email,
+                            session_id: user.session_id
+                        },
+                        stored: Date.now()
+                    };
+                    
+                    sessionStorage.setItem('aaai_access_token', JSON.stringify(tokenData));
+                } catch (error) {
+                    console.warn('Failed to store access token:', error);
+                }
+                resolve();
+            });
+        });
+    },
+
+    _getStoredAccessTokenFast() {
+        try {
+            const stored = sessionStorage.getItem('aaai_access_token');
+            if (!stored) return null;
+            
+            const tokenData = JSON.parse(stored);
+            
+            if (Date.now() >= tokenData.expiry) {
+                sessionStorage.removeItem('aaai_access_token');
+                return null;
+            }
+            
+            return tokenData;
+        } catch (error) {
+            sessionStorage.removeItem('aaai_access_token');
+            return null;
+        }
+    },
+
+    async _updateStoredTokenParallel(token, expiresIn) {
+        return new Promise((resolve) => {
+            requestAnimationFrame(() => {
+                try {
+                    const stored = this._getStoredAccessTokenFast();
+                    if (stored) {
+                        stored.token = token;
+                        stored.expiry = Date.now() + (expiresIn * 1000);
+                        stored.expiresIn = expiresIn;
+                        sessionStorage.setItem('aaai_access_token', JSON.stringify(stored));
+                    }
+                } catch (error) {
+                    console.warn('Failed to update stored token:', error);
+                }
+                resolve();
+            });
+        });
+    },
+
+    _hasRefreshTokenCookieFast() {
+        return document.cookie.includes('authenticated=true');
+    },
+
+    _scheduleRefreshOptimized() {
+        this._clearRefreshTimer();
+        
+        if (!this.tokenExpiry) return;
+        
+        const refreshTime = this.tokenExpiry - Date.now() - this.options.refreshBufferTime;
+        
+        if (refreshTime > 0) {
+            this.refreshTimer = setTimeout(() => {
+                // Smart refresh with visibility check
+                const timeToExpiry = this.tokenExpiry - Date.now();
+                const shouldRefresh = document.visibilityState === 'visible' || 
+                                    timeToExpiry < (this.options.refreshBufferTime / 2);
+                
+                if (shouldRefresh) {
+                    this._ultraFastRefresh().catch(() => {});
+                } else {
+                    // Defer refresh until page becomes visible
+                    const handleVisibilityChange = () => {
+                        if (document.visibilityState === 'visible') {
+                            document.removeEventListener('visibilitychange', handleVisibilityChange);
+                            this._ultraFastRefresh().catch(() => {});
+                        }
+                    };
+                    document.addEventListener('visibilitychange', handleVisibilityChange);
+                }
+            }, refreshTime);
+        }
+    },
+
+    _clearRefreshTimer() {
+        if (this.refreshTimer) {
+            clearTimeout(this.refreshTimer);
+            this.refreshTimer = null;
+        }
+    },
+
+    // Parallel initialization helpers
+
+    async _loadCachedAuthStateParallel() {
+        const cached = this.authCache.get('auth_state');
+        if (cached && (Date.now() - cached.cached) < this.options.cacheTimeout) {
+            return cached;
+        }
+        return null;
+    },
+
+    async _checkRefreshTokenParallel() {
+        return this._hasRefreshTokenCookieFast();
+    },
+
+    async _initializeTokenCacheParallel() {
+        this.tokenCache.clear();
+        return Promise.resolve();
+    },
+
+    async _restoreTokenParallel() {
+        const stored = this._getStoredAccessTokenFast();
+        if (stored && this._isTokenValidFast(stored)) {
+            this._setAccessTokenFast(stored.token, stored.expiresIn);
+            this._setUserInfoFast(stored.user);
+            return true;
+        }
+        return false;
+    },
+
+    async _prepareOTPRequest(email) {
+        // Placeholder for request preparation
+        return Promise.resolve();
+    },
+
+    async _validateEmail(email) {
+        if (!email || !email.includes('@')) {
+            throw new Error('Invalid email format');
+        }
+        return Promise.resolve();
+    },
+
+    async _prepareOTPVerification(email, otp) {
+        if (!otp || otp.length !== 6) {
+            throw new Error('Invalid OTP format');
+        }
+        return Promise.resolve();
+    },
+
+    async _validateAuthResponseParallel(user, tokens) {
+        if (!user?.id || !user?.email || !tokens?.access_token) {
+            throw new Error('Invalid authentication response');
+        }
+        return Promise.resolve();
+    },
+
+    async _prepareAuthSetupParallel() {
+        return Promise.resolve();
+    },
+
+    async _cacheAuthStateParallel(state) {
+        return new Promise((resolve) => {
+            this.authCache.set('auth_state', {
+                ...state,
+                cached: Date.now()
+            });
+            resolve();
+        });
+    },
+
+    async _getTokenFromStorage() {
+        const stored = this._getStoredAccessTokenFast();
+        return stored?.token || null;
+    },
+
+    _restoreFromCache(cached) {
+        this._setAccessTokenFast(cached.token, cached.expiresIn);
+        this._setUserInfoFast(cached.user);
+    },
+
+    _log(...args) {
+        if (this.options.debug) {
+            console.log('[UltraFastAuth]', ...args);
+        }
+    },
+    
+    _error(...args) {
+        console.error('[UltraFastAuth]', ...args);
+    }
+};
+
+if (typeof window !== 'undefined') {
+    window.AuthService = AuthService;
+}
+
+if (typeof module !== 'undefined' && module.exports) {
+    module.exports = AuthService;
 }